#
# $Id$
#

=head1 NAME

Array::Compare - Perl extension for comparing arrays.

=head1 SYNOPSIS

  use Array::Compare;

  my $comp1 = Array::Compare->new;
  $comp->Sep('|');
  $comp->Skip({3 => 1, 4 => 1});
  $comp->WhiteSpace(0);
  $comp->Case(1);

  my $comp2 = Array::Compare->new(Sep => '|',
                                  WhiteSpace => 0,
                                  Case => 1,
                                  Skip => {3 => 1, 4 => 1});

  my @arr1 = 0 .. 10;
  my @arr2 = 0 .. 10;

  $comp1->compare(\@arr1, \@arr2);
  $comp2->compare(\@arr1, \@arr2);

=head1 DESCRIPTION

If you have two arrays and you want to know if they are the same or
different, then Array::Compare will be useful to you.

All comparisons are carried out via a comparator object. In the
simplest usage, you can create and use a comparator object like
this:

  my @arr1 = 0 .. 10;
  my @arr2 = 0 .. 10;

  my $comp = Array::Compare->new;

  if ($comp->compare(\@arr1, \@arr2)) {
    print "Arrays are the same\n";
  } else {
    print "Arrays are different\n";
  }

Notice that you pass references to the two arrays to the comparison
method.

Internally the comparator compares the two arrays by using C<join>
to turn both arrays into strings and comparing the strings using
C<eq>. In the joined strings, the elements of the original arrays
are separated with the C<^G> character. This can cause problems if
your array data contains C<^G> characters as it is possible that
two different arrays can be converted to the same string.

To avoid this, it is possible to override the default separator
character, either by passing an alternative to the C<new> function

  my $comp = Array::Compare->new(Sep => '|');

or by changing the separator for an existing comparator object

  $comp->Sep('|');

In general you should choose a separator character that won't appear
in your data.

You can also control whether or not whitespace within the elements of
the arrays should be considered significant when making the comparison.
The default is that all whitespace is significant. The alternative is
for all consecutive white space characters to be converted to a single
space for the purposes of the comparison. Again, this can be turned on
when creating a comparator object:

  my $comp = Array::Compare->new(WhiteSpace => 0);

or by altering an existing object:

  $comp->WhiteSpace(0);

You can also control whether or not the case of the data is significant
in the comparison. The default is that the case of data is taken into
account. This can be changed in the standard ways when creating a new
comparator object:

  my $comp = Array::Compare->new(Case => 0);

or by altering an existing object:

  $comp->Case(0);

In addition to the simple comparison described above (which returns true
if the arrays are the same and false if they're different) there is also
a full comparison which returns a list containing the indexes of elements
which differ between the two arrays. If the arrays are the same it returns
an empty list. In scalar context the full comparison returns the length of
this list (i.e. the number of elements that differ). You can access the full
comparison in two ways. Firstly, there is a C<DefFull> attribute. If this
is C<true> then a full comparison is carried out whenever the C<compare>
method is called.

  my $comp = Array::Compare->new(DefFull => 1);
  $comp->compare(\@arr1, \@arr2); # Full comparison

  $comp->DefFull(0);
  $comp->compare(\@arr1, \@arr2); # Simple comparison

  $comp->DefFull(1);
  $comp->compare(\@arr1, \@arr2); # Full comparison again


Secondly, you can access the full comparison method directly

  $comp->full_compare(\@arr1, \@arr2);

For symmetry, there is also a direct method to use to call the simple
comparison.

  $comp->simple_compare(\@arr1, \@arr2);

The final complication is the ability to skip elements in the comparison.
If you know that two arrays will always differ in a particular element
but want to compare the arrays I<ignoring> this element, you can do it
with Array::Compare without taking array slices. To do this, a
comparator object has an optional attribute called C<Skip> which is a
reference to a hash. The keys in this hash are the indexes of the array
elements and the values should be any true value for elements that should
be skipped.

For example, if you want to compare two arrays, ignoring the values in
elements two and four, you can do something like this:

  my %skip = (2 => 1, 4 => 1);
  my @a = (0, 1, 2, 3, 4, 5);
  my @b = (0, 1, X, 3, X, 5);

  my $comp = Array::Compare->new(Skip => \%skip);

  $comp->compare(\@a, \@b);

This should return I<true>, as we are explicitly ignoring the columns
which differ.

Of course, having created a comparator object with no skip hash, it is
possible to add one later:

  $comp->Skip({1 => 1, 2 => 1});

or:

  my %skip = (1 => 1, 2 => 2);
  $comp->Skip(\%skip);

To reset the comparator so that no longer skips elements, call NoSkip().

  $comp->NoSkip();

You can also check to see if one array is a permutation of another, i.e.
they contain the same elements but in a different order.

  if ($comp->perm(\@a, \@b) {
    print "Arrays are perms\n";
  else {
    print "Nope. Arrays are completely different\n";
  }

In this case the values of C<WhiteSpace> and C<Case> are still used,
but C<Skip> is ignored for, hopefully, obvious reasons.

=head1 METHODS

=cut

package Array::Compare;

require 5.010_000;
use strict;
use warnings;
our ($VERSION, $AUTOLOAD);

use Moo;
use Types::Standard qw(Str Bool HashRef);
use Carp;

<<<<<<< HEAD
$VERSION = '3.0.2';
=======
$VERSION = '3.0.3';
>>>>>>> c7526b11

has Sep        => ( is => 'rw', isa => Str,     default => '^G' );
has WhiteSpace => ( is => 'rw', isa => Bool,    default => 1 );
has Case       => ( is => 'rw', isa => Bool,    default => 1 );
has DefFull    => ( is => 'rw', isa => Bool,    default => 0 );
has Skip       => ( is => 'rw', isa => HashRef, default => sub { {} } );

=head2 new [ %OPTIONS ]

Constructs a new comparison object.

Takes an optional hash containing various options that control how
comparisons are carried out. Any omitted options take useful defaults.

=over 4

=item Sep

This is the value that is used to separate fields when the array is joined
into a string. It should be a value which doesn't appear in your data.
Default is '^G'.

=item WhiteSpace

Flag that indicates whether or not whitespace is significant in the
comparison. If this value is false then all multiple whitespace characters
are changed into a single space before the comparison takes place. Default
is 1 (whitespace is significant).

=item Case

Flag that indicates whther or not the case of the data should be significant
in the comparison. Default is 1 (case is significant).

=item Skip

a reference to a hash which contains the numbers of any columns that should
be skipped in the comparison. Default is an empty hash (all columns are
significant).

=item NoSkip

Reset skipped column details. It assigns {} to the attribute C<Skip>.

=cut

sub NoSkip {
    my $self = shift;

    $self->Skip({});
}

=item DefFull

Flag which indicates whether the default comparison is simple (just returns
true if the arrays are the same or false if they're not) or full (returns an
array containing the indexes of the columns that differ). Default is 0 (simple
comparison).

=back

=cut

#
# Utility function to check the arguments to any of the comparison
# function. Ensures that there are two arguments and that they are
# both arrays.
#
sub _check_args {
  my $self = shift;

  my @errs;

  push @errs, 'Must compare two arrays.' unless @_ == 2;
  push @errs, 'Argument 1 is not an array' unless ref($_[0]) eq 'ARRAY';
  push @errs, 'Argument 2 is not an array' unless ref($_[1]) eq 'ARRAY';

  croak join "\n", @errs if @errs;

  return;
}

=head2 compare_len \@ARR1, \@ARR2

Very simple comparison. Just checks the lengths of the arrays are
the same.

=cut

sub compare_len {
  my $self = shift;

  $self->_check_args(@_);

  return @{$_[0]} == @{$_[1]};
}

=head2 different_len \@ARR1, \@ARR2

Passed two arrays and returns true if they are of different lengths.

This is just the inverse of C<compare_len> (which is badly named).

=cut

sub different_len {
  my $self = shift;
  return ! $self->compare_len(@_);
}

=head2 compare \@ARR1, \@ARR2

Compare the values in two arrays and return a data indicating whether
the arrays are the same. The exact return values differ depending on
the comparison method used. See the descriptions of L<simple_compare>
and L<full_compare> for details.

Uses the value of DefFull to determine which comparison routine
to use.

=cut

sub compare {
  my $self = shift;

  if ($self->DefFull) {
    return $self->full_compare(@_);
  } else {
    return $self->simple_compare(@_);
  }
}

=head2 simple_compare \@ARR1, \@ARR2

Compare the values in two arrays and return a flag indicating whether or
not the arrays are the same.

Returns true if the arrays are the same or false if they differ.

Uses the values of 'Sep', 'WhiteSpace' and 'Skip' to influence
the comparison.

=cut

sub simple_compare {
  my $self = shift;

  $self->_check_args(@_);

  my ($row1, $row2) = @_;

  # No point in continuing if the number of elements is different.
  return unless $self->compare_len(@_);

  # @check contains the indexes into the two arrays, i.e. the numbers
  # from 0 to one less than the number of elements.
  my @check = 0 .. $#$row1;

  my ($pkg, $caller) = (caller(1))[0, 3];
  $caller = '' unless defined $caller;
  my $perm = $caller eq __PACKAGE__ . "::perm";

  # Filter @check so it only contains indexes that should be compared.
  # N.B. Makes no sense to do this if we are called from 'perm'.
  unless ($perm) {
    @check = grep {!(exists $self->Skip->{$_} && $self->Skip->{$_}) } @check
      if keys %{$self->Skip};
  }

  # Build two strings by taking array slices containing only the columns
  # that we shouldn't skip and joining those array slices using the Sep
  # character. Hopefully we can then just do a string comparison.
  # Note: this makes the function liable to errors if your arrays
  # contain the separator character.
  my $str1 = join($self->Sep, map { defined $_ ? $_ : '' } @{$row1}[@check]);
  my $str2 = join($self->Sep, map { defined $_ ? $_ : '' } @{$row2}[@check]);

  # If whitespace isn't significant, collapse it
  unless ($self->WhiteSpace) {
    $str1 =~ s/\s+/ /g;
    $str2 =~ s/\s+/ /g;
  }

  # If case isn't significant, change to lower case
  unless ($self->Case) {
    $str1 = lc $str1;
    $str2 = lc $str2;
  }

  return $str1 eq $str2;
}

=head2 full_compare \@ARR1, \@ARR2

Do a full comparison between two arrays.

Checks each individual column. In scalar context returns the number
of columns that differ (zero if the arrays are the same). In list
context returns a list containing the indexes of the columns that
differ (an empty list if the arrays are the same).

Uses the values of 'Sep' and 'WhiteSpace' to influence the comparison.

B<Note:> If the two arrays are of different lengths then this method
just returns the indexes of the elements that appear in one array but
not the other (i.e. the indexes from the longer array that are beyond
the end of the shorter array). This might be a little
counter-intuitive.

=cut

sub full_compare {
  my $self = shift;

  $self->_check_args(@_);

  my ($row1, $row2) = @_;

  # No point in continuing if the number of elements is different.
  # Because of the expected return value from this function we can't
  # just say 'the arrays are different'. We need to do some work to
  # calculate a meaningful return value.
  # If we've been called in array context we return a list containing
  # the number of the columns that appear in the longer list and aren't
  # in the shorter list. If we've been called in scalar context we
  # return the difference in the lengths of the two lists.
  if ($self->different_len(@_)) {
    return $self->_different_len_returns(@_);
  }

  my ($arr1, $arr2) = @_;

  my @diffs = ();

  foreach (0 .. $#{$arr1}) {
    next if keys %{$self->Skip} && $self->Skip->{$_};

    my ($val1, $val2) = ($arr1->[$_], $arr2->[$_]);

    if (not defined $val1 or not defined $val2) {
      push @diffs, $_ if $self->_defined_diff($val1, $val2);
      next;
    }

    unless ($self->WhiteSpace) {
      $val1 =~ s/\s+/ /g;
      $val2 =~ s/\s+/ /g;
    }

    unless ($self->Case) {
      $val1 = lc $val1;
      $val2 = lc $val2;
    }

    push @diffs, $_ unless $val1 eq $val2;
  }

  return wantarray ? @diffs : scalar @diffs;
}

sub _different_len_returns {
  my $self = shift;
  my ($row1, $row2) = @_;

  if (wantarray) {
    if ($#{$row1} > $#{$row2}) {
      return ( $#{$row2} + 1 .. $#{$row1} );
    } else {
      return ( $#{$row1} + 1 .. $#{$row2} );
    }
  } else {
    return abs(@{$row1} - @{$row2});
  }
}

sub _defined_diff {
  my $self = shift;
  my ($val1, $val2) = @_;

  return   if not defined $val1 and not defined $val2;
  return 1 if     defined $val1 and not defined $val2;
  return 1 if not defined $val1 and     defined $val2;
}

=head2 perm \@ARR1, \@ARR2

Check to see if one array is a permutation of the other (i.e. contains
the same set of elements, but in a different order).

We do this by sorting the arrays and passing references to the assorted
versions to simple_compare. There are also some small changes to
simple_compare as it should ignore the Skip hash if we are called from
perm.

=cut

sub perm {
  my $self = shift;

  return $self->simple_compare([sort @{$_[0]}], [sort @{$_[1]}]);
}

1;
__END__

=head1 AUTHOR

Dave Cross <dave@mag-sol.com>

=head1 SEE ALSO

perl(1).

=head1 COPYRIGHT AND LICENSE

Copyright (C) 2000-2005, Magnum Solutions Ltd.  All Rights Reserved.

This script is free software; you can redistribute it and/or modify it
under the same terms as Perl itself.

=cut<|MERGE_RESOLUTION|>--- conflicted
+++ resolved
@@ -186,11 +186,7 @@
 use Types::Standard qw(Str Bool HashRef);
 use Carp;
 
-<<<<<<< HEAD
-$VERSION = '3.0.2';
-=======
 $VERSION = '3.0.3';
->>>>>>> c7526b11
 
 has Sep        => ( is => 'rw', isa => Str,     default => '^G' );
 has WhiteSpace => ( is => 'rw', isa => Bool,    default => 1 );
